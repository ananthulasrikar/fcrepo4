
package org.fcrepo;

import static com.google.common.base.Joiner.on;
<<<<<<< HEAD
import static com.yammer.metrics.MetricRegistry.name;
import static org.fcrepo.services.RepositoryService.metrics;
import static org.fcrepo.services.ServiceHelpers.getNodePropertySize;
import static org.fcrepo.utils.FedoraTypesUtils.isOwned;
import static org.fcrepo.utils.FedoraTypesUtils.map;
import static org.fcrepo.utils.FedoraTypesUtils.nodetype2name;
=======
import static org.fcrepo.utils.FedoraJcrTypes.DC_TITLE;
import static org.fcrepo.utils.FedoraTypesUtils.map;
>>>>>>> da164a1b
import static org.fcrepo.utils.FedoraTypesUtils.value2string;
import static org.modeshape.jcr.api.JcrConstants.NT_FOLDER;

import java.util.Calendar;
import java.util.Collection;

import javax.jcr.Node;
<<<<<<< HEAD
import javax.jcr.NodeIterator;
import javax.jcr.Property;
import javax.jcr.RepositoryException;
import javax.jcr.Session;
=======
import javax.jcr.Property;
import javax.jcr.RepositoryException;
import javax.jcr.Session;
import javax.jcr.ValueFormatException;
import javax.jcr.lock.LockException;
import javax.jcr.nodetype.ConstraintViolationException;
import javax.jcr.nodetype.NoSuchNodeTypeException;
import javax.jcr.version.VersionException;
>>>>>>> da164a1b

import org.fcrepo.utils.FedoraJcrTypes;
import org.modeshape.jcr.api.JcrTools;

import com.yammer.metrics.Timer;

/**
 * An abstraction that represents a Fedora Object backed by
 * a JCR node.
 * 
 * @author ajs6f
 *
 */
public class FedoraObject extends JcrTools implements FedoraJcrTypes {

    private Node node;

    final static Timer timer = metrics.timer(name(FedoraObject.class,
            "FedoraObject"));

    public FedoraObject(Node n) {
        this.node = n;
    }

    public FedoraObject(Session session, String path)
            throws RepositoryException {

        final Timer.Context context = timer.time();

        try {
            this.node = findOrCreateNode(session, path, NT_FOLDER);
            node.addMixin(FEDORA_OBJECT);
            node.addMixin(FEDORA_OWNED);
            node.setProperty(FEDORA_OWNERID, session.getUserID());
            node.setProperty(JCR_LASTMODIFIED, Calendar.getInstance());
            node.setProperty(DC_IDENTIFIER, new String[] {node.getIdentifier(),
                    node.getName()});
        } finally {
            context.stop();
        }
    }

    /**
     * @return The JCR name of the node that backs this object.
     * @throws RepositoryException
     */
    public String getName() throws RepositoryException {
        return node.getName();
    }

    /**
     * @return The JCR node that backs this object.
     */
    public Node getNode() {
        return node;
    }

<<<<<<< HEAD
    public String getOwnerId() throws RepositoryException {
        if (isOwned.apply(node))
            return node.getProperty(FEDORA_OWNERID).getString();
        else
            return null;
    }

    public void setOwnerId(String ownerId) throws RepositoryException {
        if (isOwned.apply(node))
            node.setProperty(FEDORA_OWNERID, ownerId);
        else {
            node.addMixin(FEDORA_OWNED);
            node.setProperty(FEDORA_OWNERID, ownerId);
        }
    }
    
    public String getLabel() throws RepositoryException {
        if (node.hasProperty(DC_TITLE)) {
            Property dcTitle = node.getProperty(DC_TITLE);
            if (!dcTitle.isMultiple())
                return node.getProperty(DC_TITLE).getString();
            else {
                return on('/').join(map(dcTitle.getValues(), value2string));
            }
        }
        return null;
    }
    
    public String getCreated() throws RepositoryException {
    	return node.getProperty("jcr:created").getString();
    }
    
    public String getLastModified() throws RepositoryException {
    	return node.getProperty("jcr:lastModified").getString();
    }
    
    public long getSize() throws RepositoryException {
    	return getObjectSize(node);
    }
    
    public Collection<String> getModels() throws RepositoryException {
    	return map(node.getMixinNodeTypes(), nodetype2name);
    }

    /**
     * @param obj
     * @return object size in bytes
     * @throws RepositoryException
     */
    static Long getObjectSize(Node obj) throws RepositoryException {
        return getNodePropertySize(obj) + getObjectDSSize(obj);
    }

    /**
     * @param obj
     * @return object's datastreams' total size in bytes
     * @throws RepositoryException
     */
    private static Long getObjectDSSize(Node obj) throws RepositoryException {
        Long size = 0L;
        NodeIterator i = obj.getNodes();
        while (i.hasNext()) {
            Datastream ds = new Datastream(i.nextNode());
            size += ds.getSize();
        }
        return size;
=======

    /**
     * @return A label associated with this object. Normally stored in a String-valued dc:title property.
     * @throws RepositoryException
     */
    public String getLabel() throws RepositoryException {
        if (node.hasProperty(DC_TITLE)) {

            Property labels = node.getProperty(DC_TITLE);
            String label;
            if (!labels.isMultiple()) {
                label = node.getProperty(DC_TITLE).getString();
            } else {
                label = on('/').join(map(labels.getValues(), value2string));
            }
            return label;
        } else {
            return "";
        }

    }

    public void setLabel(String label) throws ValueFormatException,
            VersionException, LockException, ConstraintViolationException,
            RepositoryException {
        node.setProperty(DC_TITLE, label);
        node.getSession().save();
>>>>>>> da164a1b
    }

}<|MERGE_RESOLUTION|>--- conflicted
+++ resolved
@@ -2,17 +2,12 @@
 package org.fcrepo;
 
 import static com.google.common.base.Joiner.on;
-<<<<<<< HEAD
 import static com.yammer.metrics.MetricRegistry.name;
 import static org.fcrepo.services.RepositoryService.metrics;
 import static org.fcrepo.services.ServiceHelpers.getNodePropertySize;
 import static org.fcrepo.utils.FedoraTypesUtils.isOwned;
 import static org.fcrepo.utils.FedoraTypesUtils.map;
 import static org.fcrepo.utils.FedoraTypesUtils.nodetype2name;
-=======
-import static org.fcrepo.utils.FedoraJcrTypes.DC_TITLE;
-import static org.fcrepo.utils.FedoraTypesUtils.map;
->>>>>>> da164a1b
 import static org.fcrepo.utils.FedoraTypesUtils.value2string;
 import static org.modeshape.jcr.api.JcrConstants.NT_FOLDER;
 
@@ -20,21 +15,10 @@
 import java.util.Collection;
 
 import javax.jcr.Node;
-<<<<<<< HEAD
 import javax.jcr.NodeIterator;
 import javax.jcr.Property;
 import javax.jcr.RepositoryException;
 import javax.jcr.Session;
-=======
-import javax.jcr.Property;
-import javax.jcr.RepositoryException;
-import javax.jcr.Session;
-import javax.jcr.ValueFormatException;
-import javax.jcr.lock.LockException;
-import javax.jcr.nodetype.ConstraintViolationException;
-import javax.jcr.nodetype.NoSuchNodeTypeException;
-import javax.jcr.version.VersionException;
->>>>>>> da164a1b
 
 import org.fcrepo.utils.FedoraJcrTypes;
 import org.modeshape.jcr.api.JcrTools;
@@ -92,7 +76,6 @@
         return node;
     }
 
-<<<<<<< HEAD
     public String getOwnerId() throws RepositoryException {
         if (isOwned.apply(node))
             return node.getProperty(FEDORA_OWNERID).getString();
@@ -119,6 +102,11 @@
             }
         }
         return null;
+    }
+    
+
+    public void setLabel(String label) throws RepositoryException {
+        node.setProperty(DC_TITLE, label);
     }
     
     public String getCreated() throws RepositoryException {
@@ -159,35 +147,6 @@
             size += ds.getSize();
         }
         return size;
-=======
-
-    /**
-     * @return A label associated with this object. Normally stored in a String-valued dc:title property.
-     * @throws RepositoryException
-     */
-    public String getLabel() throws RepositoryException {
-        if (node.hasProperty(DC_TITLE)) {
-
-            Property labels = node.getProperty(DC_TITLE);
-            String label;
-            if (!labels.isMultiple()) {
-                label = node.getProperty(DC_TITLE).getString();
-            } else {
-                label = on('/').join(map(labels.getValues(), value2string));
-            }
-            return label;
-        } else {
-            return "";
-        }
-
-    }
-
-    public void setLabel(String label) throws ValueFormatException,
-            VersionException, LockException, ConstraintViolationException,
-            RepositoryException {
-        node.setProperty(DC_TITLE, label);
-        node.getSession().save();
->>>>>>> da164a1b
     }
 
 }