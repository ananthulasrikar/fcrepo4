
package org.fcrepo.api;

import static javax.ws.rs.core.MediaType.APPLICATION_JSON;
import static javax.ws.rs.core.MediaType.TEXT_HTML;
import static javax.ws.rs.core.MediaType.TEXT_XML;
import static javax.ws.rs.core.Response.created;
import static javax.ws.rs.core.Response.noContent;
import static javax.ws.rs.core.Response.ok;
import static org.fcrepo.jaxb.responses.access.ObjectProfile.ObjectStates.A;
import static org.slf4j.LoggerFactory.getLogger;

import java.io.IOException;

import javax.inject.Inject;
import javax.jcr.RepositoryException;
import javax.jcr.Session;
import javax.ws.rs.Consumes;
import javax.ws.rs.DELETE;
import javax.ws.rs.DefaultValue;
import javax.ws.rs.GET;
import javax.ws.rs.POST;
import javax.ws.rs.PUT;
import javax.ws.rs.Path;
import javax.ws.rs.PathParam;
import javax.ws.rs.Produces;
import javax.ws.rs.QueryParam;
import javax.ws.rs.core.Response;

import org.fcrepo.AbstractResource;
import org.fcrepo.FedoraObject;
<<<<<<< HEAD
import org.fcrepo.jaxb.responses.access.ObjectProfile;
import org.fcrepo.services.ObjectService;
=======
import org.fcrepo.jaxb.responses.ObjectProfile;
>>>>>>> da164a1b
import org.slf4j.Logger;

@Path("/objects")
public class FedoraObjects extends AbstractResource {

    private static final Logger logger = getLogger(FedoraObjects.class);

    @Inject
    ObjectService objectService;

    /**
     * 
     * Provides a serialized list of JCR names for all objects in the repo.
     * 
     * @return 200
     * @throws RepositoryException
     */
    @GET
    public Response getObjects() throws RepositoryException {

        return ok(objectService.getObjectNames().toString()).build();

    }

    /**
     * Creates a new object with a repo-chosen PID
     * 
     * @return 201
     * @throws RepositoryException
     */
    @POST
    @Path("/new")
    public Response ingestAndMint() throws RepositoryException {
        return ingest(pidMinter.mintPid(), "");
    }

    /**
     * Does nothing yet-- must be improved to handle the FCREPO3 PUT to /objects/{pid}
     * 
     * @param pid
     * @return 201
     * @throws RepositoryException
     */
    @PUT
    @Path("/{pid}")
    @Consumes({TEXT_XML, APPLICATION_JSON})
    public Response modify(@PathParam("pid")
    final String pid) throws RepositoryException {
        final Session session = repo.login();
        try {
            // TODO do something with awful mess of fcrepo3 query params
            session.save();
            return created(uriInfo.getRequestUri()).build();
        } finally {
            session.logout();
        }
    }

    /**
     * Creates a new object.
     * 
     * @param pid
     * @return 201
     * @throws RepositoryException
     */
    @POST
    @Path("/{pid}")
    public Response ingest(@PathParam("pid") final String pid,
          @QueryParam("label") @DefaultValue("") final String label) throws RepositoryException {

        logger.debug("Attempting to ingest with pid: {}", pid);

        final Session session = repo.login();
        try {
<<<<<<< HEAD
            objectService.createObjectNode(session, pid);
=======
            final Node obj = createObjectNode(session, pid);
            if (!label.equals("")) {
                new FedoraObject(obj).setLabel(label);
            }
            session.save();
            /*
             * we save before updating the repo size because the act of
             * persisting session state creates new system-curated nodes and
             * properties which contribute to the footprint of this resource
             */
            updateRepositorySize(getObjectSize(obj), session);
            // now we save again to persist the repo size
>>>>>>> da164a1b
            session.save();
            logger.debug("Finished ingest with pid: {}", pid);
            return created(uriInfo.getRequestUri()).entity(pid).build();

        } finally {
            session.logout();
        }
    }

    /**
     * Returns an object profile.
     * 
     * @param pid
     * @return 200
     * @throws RepositoryException
     * @throws IOException
     */
    @GET
    @Path("/{pid}")
    @Produces({TEXT_XML, APPLICATION_JSON, TEXT_HTML})
    public ObjectProfile getObject(@PathParam("pid")
    final String pid) throws RepositoryException, IOException {

        final ObjectProfile objectProfile = new ObjectProfile();
        final FedoraObject obj = objectService.getObject(pid);
        objectProfile.pid = pid;
        objectProfile.objLabel = obj.getLabel();
        objectProfile.objOwnerId = obj.getOwnerId();
        objectProfile.objCreateDate = obj.getCreated();
        objectProfile.objLastModDate = obj.getLastModified();
        objectProfile.objSize = obj.getSize();
        objectProfile.objItemIndexViewURL =
                uriInfo.getAbsolutePathBuilder().path("datastreams").build();
        objectProfile.objState = A;
        objectProfile.objModels = obj.getModels();
        return objectProfile;

    }

    /**
     * Deletes an object.
     * 
     * @param pid
     * @return
     * @throws RepositoryException
     */
    @DELETE
    @Path("/{pid}")
    public Response deleteObject(@PathParam("pid")
    final String pid) throws RepositoryException {
        final Session session = repo.login();
        objectService.deleteObject(pid, session);
        session.save();
        return noContent().build();
    }

}<|MERGE_RESOLUTION|>--- conflicted
+++ resolved
@@ -29,12 +29,9 @@
 
 import org.fcrepo.AbstractResource;
 import org.fcrepo.FedoraObject;
-<<<<<<< HEAD
 import org.fcrepo.jaxb.responses.access.ObjectProfile;
 import org.fcrepo.services.ObjectService;
-=======
-import org.fcrepo.jaxb.responses.ObjectProfile;
->>>>>>> da164a1b
+
 import org.slf4j.Logger;
 
 @Path("/objects")
@@ -109,22 +106,8 @@
 
         final Session session = repo.login();
         try {
-<<<<<<< HEAD
-            objectService.createObjectNode(session, pid);
-=======
-            final Node obj = createObjectNode(session, pid);
-            if (!label.equals("")) {
-                new FedoraObject(obj).setLabel(label);
-            }
-            session.save();
-            /*
-             * we save before updating the repo size because the act of
-             * persisting session state creates new system-curated nodes and
-             * properties which contribute to the footprint of this resource
-             */
-            updateRepositorySize(getObjectSize(obj), session);
-            // now we save again to persist the repo size
->>>>>>> da164a1b
+            FedoraObject result = objectService.createObject(session, pid);
+            if (label != null && !"".equals(label)) result.setLabel(label);
             session.save();
             logger.debug("Finished ingest with pid: {}", pid);
             return created(uriInfo.getRequestUri()).entity(pid).build();
